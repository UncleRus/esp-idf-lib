--- conflicted
+++ resolved
@@ -183,11 +183,8 @@
 | Component                | Description                                                                      | License | Supported on       | Thread safety |
 |--------------------------|----------------------------------------------------------------------------------|---------|--------------------|---------------|
 | **icm42670**             | Driver for TDK ICM-42670-P 6-Axis IMU                                            | ISC     | esp32, esp8266, esp32s2, esp32c3 | yes           |
-<<<<<<< HEAD
+| **l3gx**                 | Driver for L3Gx(L3GD20/L3G4200D) 3-axis gyroscope sensors                        | BSD-3-Clause | esp32, esp8266, esp32s2, esp32c3 | yes           |
 | **lsm303**               | Driver for LSM303 3-axis accelerometer and magnetometer sensor                   | BSD-3-Clause | esp32, esp8266, esp32s2, esp32c3 | yes           |
-=======
-| **l3gx**                 | Driver for L3Gx(L3GD20/L3G4200D) 3-axis gyroscope sensors                        | BSD-3-Clause | esp32, esp8266, esp32s2, esp32c3 | yes           |
->>>>>>> 88ccff0d
 | **mpu6050**              | Driver for MPU6000/MPU6050 6-axis MotionTracking device                          | MIT     | esp32, esp8266, esp32s2, esp32c3 | yes           |
 
 
@@ -318,11 +315,7 @@
 - [Grupo de Pesquisa em Cultura Digital](http://gepid.upf.br/): `mpu6050` 
 - GrzegorzH: `ds18x20` 
 - [Gunar Schorcht](https://github.com/gschorcht): `bme680` `ccs811` `sht3x` `sts3x` 
-<<<<<<< HEAD
-- [Jakub Turek](https://github.com/QB4-dev): `lsm303` 
-=======
-- [Jakub Turek](https://github.com/QB4-dev): `l3gx` 
->>>>>>> 88ccff0d
+- [Jakub Turek](https://github.com/QB4-dev): `l3gx` `lsm303` 
 - [Jan Veeh](https://github.com/janveeh): `icm42670` 
 - [Jeff Rowberg](https://www.i2cdevlib.com/): `mpu6050` 
 - [Jose Manuel Perez](https://github.com/jmpmscorp): `lc709203f` `sgm58031` 
